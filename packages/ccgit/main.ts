--- conflicted
+++ resolved
@@ -276,19 +276,10 @@
   try {
     // Run Claude with real-time monitoring
     console.log("🚀 Starting Claude session with auto-commit...");
-    
-<<<<<<< HEAD
     // Check if this is truly interactive mode
     // For Claude CLI: only no arguments = interactive mode
     // All other cases (including flags only) are non-interactive
     const isInteractiveMode = claudeArgs.length === 0;
-=======
-    // Run with monitoring for both interactive and non-interactive modes
-    if (args.length === 0) {
-      // Interactive mode - also needs monitoring
-      console.log("🎯 Interactive mode with auto-commit enabled");
-    }
->>>>>>> 0cf53968
     
     if (isInteractiveMode) {
       // Run interactive mode with monitoring
@@ -390,8 +381,6 @@
 `);
     return;
   }
-  
-<<<<<<< HEAD
   // Handle interactive mode  
   if (args.length === 0) {
     console.log(`🚀 Starting Claude interactive session with auto-commit...`);
@@ -405,13 +394,6 @@
   // Pass through to Claude with git tracking (filter out ccgit-specific flags)
   const filteredArgs = args.filter(arg => arg !== '--dangerously-skip-permissions');
   await handleClaudeSession(filteredArgs);
-=======
-  // Filter out ccgit-specific flags before passing to Claude
-  const claudeArgs = args.filter(arg => arg !== '--dangerously-skip-permissions');
-  
-  // Pass through to Claude with git tracking
-  await handleClaudeSession(claudeArgs);
->>>>>>> 0cf53968
 }
 
 if (import.meta.main) {
